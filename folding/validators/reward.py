--- conflicted
+++ resolved
@@ -24,7 +24,6 @@
     """
     event = defaultdict(list)
     energies = np.zeros(len(uids))
-    rmsds = np.zeros(len(uids))
     for i, (uid, resp) in enumerate(zip(uids, responses)):
         # Ensures that the md_outputs from the miners are parsed correctly
         try:
@@ -41,12 +40,6 @@
             energy = protein.get_energy(data_type="Potential")
             rmsd = protein.get_rmsd()
 
-<<<<<<< HEAD
-            output_data = parsing_miner_data(
-                miner_data_directory=protein.get_miner_data_directory(resp.axon.hotkey),
-                validator_data_directory=protein.validator_directory,
-            )
-            energy = output_data.iloc[-1]["energy"]
             is_valid, checked_energy = protein.is_run_valid(
                 energies[i], resp.axon.hotkey
             )
@@ -55,10 +48,8 @@
             event["is_valid"].append(is_valid)
             event["checked_energy"].append(checked_energy)
             event["reported_energy"].append(energy)
-=======
+            event["rmsds"].append(rmsd.iloc[-1]["rmsd"])
             energies[i] = energy.iloc[-1]["energy"]
-            rmsds[i] = rmsd.iloc[-1]["rmsd"]
->>>>>>> f6060eea
 
         except Exception as E:
             # If any of the above methods have an error, we will catch here.
@@ -67,8 +58,4 @@
             )
             continue
 
-<<<<<<< HEAD
-    return energies, event
-=======
-    return energies, rmsds
->>>>>>> f6060eea
+    return energies, event